--- conflicted
+++ resolved
@@ -176,20 +176,9 @@
                 val answer = transaction.statement()
                 transaction.commit()
                 return answer
-<<<<<<< HEAD
             } catch (e: Throwable) {
                 if (e.isSQLException()) {
-                    val exposedSQLException = e as? ExposedSQLException
-                    val queriesToLog = exposedSQLException?.causedByQueries()?.joinToString(";\n")
-                        ?: "${transaction.currentStatement}"
-                    val message = "Transaction attempt #$repetitions failed: ${e.message}. Statement(s): $queriesToLog"
-                    exposedSQLException?.contexts?.forEach {
-                        transaction.interceptors.filterIsInstance<SqlLogger>().forEach { logger ->
-                            logger.log(it, transaction)
-                        }
-                    }
-                    exposedLogger.warn(message, e)
-                    transaction.rollbackLoggingException { exposedLogger.warn("Transaction rollback failed: ${it.message}. See previous log line for statement", it) }
+                    handleSQLException(e, transaction, repetitions)
                     repetitions++
                     if (repetitions >= repetitionAttempts) {
                         throw e
@@ -197,12 +186,6 @@
                 } else {
                     val currentStatement = transaction.currentStatement
                     transaction.rollbackLoggingException { exposedLogger.warn("Transaction rollback failed: ${it.message}. Statement: $currentStatement", it) }
-=======
-            } catch (e: SQLException) {
-                handleSQLException(e, transaction, repetitions)
-                repetitions++
-                if (repetitions >= repetitionAttempts) {
->>>>>>> 69ef4073
                     throw e
                 }
             } finally {
