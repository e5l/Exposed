--- conflicted
+++ resolved
@@ -3,11 +3,8 @@
 import org.jetbrains.exposed.sql.statements.api.ExposedConnection
 import org.jetbrains.exposed.sql.statements.api.ExposedDatabaseMetadata
 import org.jetbrains.exposed.sql.transactions.DEFAULT_ISOLATION_LEVEL
-<<<<<<< HEAD
-=======
 import org.jetbrains.exposed.sql.transactions.DEFAULT_REPETITION_ATTEMPTS
 import org.jetbrains.exposed.sql.transactions.ThreadLocalTransactionManager
->>>>>>> af78955f
 import org.jetbrains.exposed.sql.transactions.TransactionManager
 import org.jetbrains.exposed.sql.vendors.*
 import java.math.BigDecimal
@@ -62,13 +59,6 @@
     companion object {
         private val dialects = ConcurrentHashMap<String, () -> DatabaseDialect>()
 
-<<<<<<< HEAD
-=======
-        private val connectionInstanceImpl: DatabaseConnectionAutoRegistration =
-            ServiceLoader.load(DatabaseConnectionAutoRegistration::class.java, Database::class.java.classLoader).firstOrNull()
-                ?: error("Can't load implementation for ${DatabaseConnectionAutoRegistration::class.simpleName}")
-
->>>>>>> af78955f
         private val driverMapping = mutableMapOf(
             "jdbc:h2" to "org.h2.Driver",
             "jdbc:postgresql" to "org.postgresql.Driver",
@@ -110,86 +100,6 @@
             dialectMapping[prefix] = dialect
         }
 
-<<<<<<< HEAD
-=======
-        private fun doConnect(
-            explicitVendor: String?,
-            getNewConnection: () -> Connection,
-            setupConnection: (Connection) -> Unit = {},
-            manager: (Database) -> TransactionManager = { ThreadLocalTransactionManager(it, DEFAULT_REPETITION_ATTEMPTS) }
-        ): Database {
-            return Database(explicitVendor) {
-                connectionInstanceImpl(getNewConnection().apply { setupConnection(this) })
-            }.apply {
-                TransactionManager.registerManager(this, manager(this))
-            }
-        }
-
-        fun connect(
-            datasource: DataSource,
-            setupConnection: (Connection) -> Unit = {},
-            manager: (Database) -> TransactionManager = { ThreadLocalTransactionManager(it, DEFAULT_REPETITION_ATTEMPTS) }
-        ): Database {
-            return doConnect(
-                explicitVendor = null,
-                getNewConnection = { datasource.connection!! },
-                setupConnection = setupConnection,
-                manager = manager
-            )
-        }
-
-        @Deprecated(
-            level = DeprecationLevel.ERROR,
-            replaceWith = ReplaceWith("connectPool(datasource, setupConnection, manager)"),
-            message = "Use connectPool instead"
-        )
-        fun connect(
-            datasource: ConnectionPoolDataSource,
-            setupConnection: (Connection) -> Unit = {},
-            manager: (Database) -> TransactionManager = { ThreadLocalTransactionManager(it, DEFAULT_REPETITION_ATTEMPTS) }
-        ): Database {
-            return doConnect(
-                explicitVendor = null,
-                getNewConnection = { datasource.pooledConnection.connection!! },
-                setupConnection = setupConnection,
-                manager = manager
-            )
-        }
-
-        fun connectPool(
-            datasource: ConnectionPoolDataSource,
-            setupConnection: (Connection) -> Unit = {},
-            manager: (Database) -> TransactionManager = { ThreadLocalTransactionManager(it, DEFAULT_REPETITION_ATTEMPTS) }
-        ): Database {
-            return doConnect(
-                explicitVendor = null,
-                getNewConnection = { datasource.pooledConnection.connection!! },
-                setupConnection = setupConnection,
-                manager = manager
-            )
-        }
-
-        fun connect(
-            getNewConnection: () -> Connection,
-            manager: (Database) -> TransactionManager = { ThreadLocalTransactionManager(it, DEFAULT_REPETITION_ATTEMPTS) }
-        ): Database {
-            return doConnect(explicitVendor = null, getNewConnection = getNewConnection, manager = manager)
-        }
-
-        fun connect(
-            url: String,
-            driver: String = getDriver(url),
-            user: String = "",
-            password: String = "",
-            setupConnection: (Connection) -> Unit = {},
-            manager: (Database) -> TransactionManager = { ThreadLocalTransactionManager(it, DEFAULT_REPETITION_ATTEMPTS) }
-        ): Database {
-            Class.forName(driver).newInstance()
-
-            return doConnect(getDialectName(url), { DriverManager.getConnection(url, user, password) }, setupConnection, manager)
-        }
-
->>>>>>> af78955f
         fun getDefaultIsolationLevel(db: Database): Int =
             when (db.vendor) {
                 SQLiteDialect.dialectName -> Connection.TRANSACTION_SERIALIZABLE
