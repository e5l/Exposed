package org.jetbrains.exposed.gradle

object Versions {
    const val kotlin = "1.7.10"
    const val kotlinCoroutines = "1.6.4"

    const val slf4j = "1.7.36"
    const val log4j2 = "2.17.2"

    /** JDBC drivers **/
    const val h2 = "1.4.199"
    const val h2_v2 = "2.1.214"
    const val mariaDB_v2 = "2.7.6"
    const val mariaDB_v3 = "3.0.6"
    const val mysql51 = "5.1.49"
    const val mysql80 = "8.0.30"
    const val oracle12 = "12.2.0.1"
    const val postgre = "42.4.0"
    const val postgreNG = "0.8.9"
    const val sqlLite3 = "3.36.0.3"
<<<<<<< HEAD
    const val sqlserver = "8.4.1.jre8"
    const val r2dbcSPI = "0.9.0.RELEASE"
    const val r2dbcH2 = "0.9.0.RELEASE"
    const val r2dbcPostgre = "0.9.0.RELEASE"
=======
    const val sqlserver = "9.4.1.jre8"
>>>>>>> 2f6ce9c4

    /** Spring **/
    const val springFramework = "5.3.22"
    const val springBoot = "2.7.2"

    /** Test Dependencies **/
    const val testContainers = "1.16.3"
    const val otjPgEmbedded = "0.13.4"
}<|MERGE_RESOLUTION|>--- conflicted
+++ resolved
@@ -18,14 +18,10 @@
     const val postgre = "42.4.0"
     const val postgreNG = "0.8.9"
     const val sqlLite3 = "3.36.0.3"
-<<<<<<< HEAD
-    const val sqlserver = "8.4.1.jre8"
+    const val sqlserver = "9.4.1.jre8"
     const val r2dbcSPI = "0.9.0.RELEASE"
     const val r2dbcH2 = "0.9.0.RELEASE"
     const val r2dbcPostgre = "0.9.0.RELEASE"
-=======
-    const val sqlserver = "9.4.1.jre8"
->>>>>>> 2f6ce9c4
 
     /** Spring **/
     const val springFramework = "5.3.22"
