--- conflicted
+++ resolved
@@ -45,11 +45,7 @@
     }
 
     private val insertIgnoreSupportedDB = TestDB.values().toList() -
-<<<<<<< HEAD
             listOf(TestDB.Jdbc.SQLITE, TestDB.Jdbc.MYSQL, TestDB.Jdbc.H2_MYSQL, TestDB.Jdbc.POSTGRESQL, TestDB.Jdbc.POSTGRESQLNG)
-=======
-        listOf(TestDB.SQLITE, TestDB.MYSQL, TestDB.H2_MYSQL, TestDB.POSTGRESQL, TestDB.POSTGRESQLNG)
->>>>>>> 69ef4073
 
     @Test
     fun testInsertIgnoreAndGetId01() {
@@ -126,11 +122,7 @@
         }
 
         val insertIgnoreSupportedDB = TestDB.values().toList() -
-<<<<<<< HEAD
                 listOf(TestDB.Jdbc.SQLITE, TestDB.Jdbc.MYSQL, TestDB.Jdbc.H2_MYSQL, TestDB.Jdbc.POSTGRESQL, TestDB.Jdbc.POSTGRESQLNG)
-=======
-            listOf(TestDB.SQLITE, TestDB.MYSQL, TestDB.H2_MYSQL, TestDB.POSTGRESQL, TestDB.POSTGRESQLNG)
->>>>>>> 69ef4073
         withTables(insertIgnoreSupportedDB, idTable) {
             val id = idTable.insertIgnore {
                 it[idTable.id] = EntityID(1, idTable)
