--- conflicted
+++ resolved
@@ -16,11 +16,7 @@
 
     @Test
     fun testGettingColumnMetadata() {
-<<<<<<< HEAD
         withDb (TestDB.Jdbc.H2){
-=======
-        withDb(TestDB.H2) {
->>>>>>> 69ef4073
             SchemaUtils.create(People)
 
             val columnMetadata = connection.metadata {
