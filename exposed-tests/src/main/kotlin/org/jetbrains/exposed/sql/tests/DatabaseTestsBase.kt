--- conflicted
+++ resolved
@@ -20,7 +20,6 @@
 import kotlin.reflect.KClass
 import kotlin.reflect.KVisibility
 
-<<<<<<< HEAD
 sealed class TestDB(val beforeConnection: () -> Unit = {}, val afterTestFinished: () -> Unit = {}) {
     lateinit var db: Database
 
@@ -147,88 +146,6 @@
         val connectionFactory: ConnectionFactory,
         val jdbc: Jdbc
     ) : TestDB({}, {}) {
-=======
-enum class TestDB(
-    val connection: () -> String,
-    val driver: String,
-    val user: String = "root",
-    val pass: String = "",
-    val beforeConnection: () -> Unit = {},
-    val afterTestFinished: () -> Unit = {},
-    var db: Database? = null
-) {
-    H2({ "jdbc:h2:mem:regular;DB_CLOSE_DELAY=-1;" }, "org.h2.Driver"),
-    H2_MYSQL(
-        { "jdbc:h2:mem:mysql;MODE=MySQL;DB_CLOSE_DELAY=-1" }, "org.h2.Driver",
-        beforeConnection = {
-            Mode.getInstance("MySQL").convertInsertNullToZero = false
-        }
-    ),
-    SQLITE({ "jdbc:sqlite:file:test?mode=memory&cache=shared" }, "org.sqlite.JDBC"),
-    MYSQL(
-        connection = {
-            if (runTestContainersMySQL()) {
-                "${mySQLProcess.jdbcUrl}?createDatabaseIfNotExist=true&characterEncoding=UTF-8&useSSL=false"
-            } else {
-                val host = System.getProperty("exposed.test.mysql.host") ?: System.getProperty("exposed.test.mysql8.host")
-                val port = System.getProperty("exposed.test.mysql.port") ?: System.getProperty("exposed.test.mysql8.port")
-                host.let { dockerHost ->
-                    "jdbc:mysql://$dockerHost:$port/testdb?useSSL=false&characterEncoding=UTF-8"
-                }
-            }
-        },
-        user = "root",
-        pass = if (runTestContainersMySQL()) "test" else "",
-        driver = "com.mysql.jdbc.Driver",
-        beforeConnection = { if (runTestContainersMySQL()) mySQLProcess },
-        afterTestFinished = { if (runTestContainersMySQL()) mySQLProcess.close() }
-    ),
-    POSTGRESQL(
-        { "jdbc:postgresql://localhost:12346/template1?user=postgres&password=&lc_messages=en_US.UTF-8" }, "org.postgresql.Driver",
-        beforeConnection = { postgresSQLProcess }, afterTestFinished = { postgresSQLProcess.close() }
-    ),
-    POSTGRESQLNG(
-        { "jdbc:pgsql://localhost:12346/template1?user=postgres&password=" }, "com.impossibl.postgres.jdbc.PGDriver",
-        user = "postgres", beforeConnection = { postgresSQLProcess }, afterTestFinished = { postgresSQLProcess.close() }
-    ),
-    ORACLE(
-        driver = "oracle.jdbc.OracleDriver", user = "ExposedTest", pass = "12345",
-        connection = {
-            "jdbc:oracle:thin:@//${System.getProperty("exposed.test.oracle.host", "localhost")}" +
-                ":${System.getProperty("exposed.test.oracle.port", "1521")}/XEPDB1"
-        },
-        beforeConnection = {
-            Locale.setDefault(Locale.ENGLISH)
-            val tmp = Database.connect(ORACLE.connection(), user = "sys as sysdba", password = "Oracle18", driver = ORACLE.driver)
-            transaction(Connection.TRANSACTION_READ_COMMITTED, 1, tmp) {
-                try {
-                    exec("DROP USER ExposedTest CASCADE")
-                } catch (e: Exception) { // ignore
-                    exposedLogger.warn("Exception on deleting ExposedTest user", e)
-                }
-                exec("CREATE USER ExposedTest ACCOUNT UNLOCK IDENTIFIED BY 12345")
-                exec("grant all privileges to ExposedTest")
-            }
-            Unit
-        }
-    ),
-
-    SQLSERVER(
-        {
-            "jdbc:sqlserver://${System.getProperty("exposed.test.sqlserver.host", "192.168.99.100")}" +
-                ":${System.getProperty("exposed.test.sqlserver.port", "32781")}"
-        },
-        "com.microsoft.sqlserver.jdbc.SQLServerDriver", "SA", "yourStrong(!)Password"
-    ),
-
-    MARIADB(
-        {
-            "jdbc:mariadb://${System.getProperty("exposed.test.mariadb.host", "192.168.99.100")}" +
-                ":${System.getProperty("exposed.test.mariadb.port", "3306")}/testdb"
-        },
-        "org.mariadb.jdbc.Driver"
-    );
->>>>>>> 69ef4073
 
         override val name: String  = "RDBC.${super.name}"
 
@@ -371,15 +288,9 @@
         }
     }
 
-<<<<<<< HEAD
     fun withTables (vararg tables: Table, statement: Transaction.(TestDB) -> Unit) = withTables(excludeSettings = emptyList(), tables = tables, statement = statement)
 
     fun withSchemas (vararg schemas: Schema, statement: Transaction.() -> Unit) = withSchemas(excludeSettings = emptyList(), schemas = schemas, statement = statement)
-=======
-    fun withTables(vararg tables: Table, statement: Transaction.(TestDB) -> Unit) = withTables(excludeSettings = emptyList(), tables = *tables, statement = statement)
-
-    fun withSchemas(vararg schemas: Schema, statement: Transaction.() -> Unit) = withSchemas(excludeSettings = emptyList(), schemas = *schemas, statement = statement)
->>>>>>> 69ef4073
 
     fun addIfNotExistsIfSupported() = if (currentDialectTest.supportsIfNotExists) {
         "IF NOT EXISTS "
