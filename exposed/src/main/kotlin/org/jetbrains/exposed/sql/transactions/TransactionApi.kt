--- conflicted
+++ resolved
@@ -94,7 +94,6 @@
     }
 }
 
-<<<<<<< HEAD
 internal fun TransactionInterface.rollbackLoggingException(log: (Exception) -> Unit){
     try {
         rollback()
@@ -110,6 +109,5 @@
         log(e)
     }
 }
-=======
-val Database?.transactionManager: TransactionManager get() = TransactionManager.managerFor(this) ?: throw RuntimeException("database ${this} don't have any transaction manager")
->>>>>>> 64db145d
+
+val Database?.transactionManager: TransactionManager get() = TransactionManager.managerFor(this) ?: throw RuntimeException("database ${this} don't have any transaction manager")