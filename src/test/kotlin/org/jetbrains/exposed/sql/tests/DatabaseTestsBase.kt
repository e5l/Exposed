package org.jetbrains.exposed.sql.tests

import com.mysql.management.MysqldResource
import com.mysql.management.driverlaunched.MysqldResourceNotFoundException
import com.mysql.management.driverlaunched.ServerLauncherSocketFactory
import com.mysql.management.util.Files
import com.opentable.db.postgres.embedded.EmbeddedPostgres
import org.h2.engine.Mode
import org.jetbrains.exposed.sql.*
import org.jetbrains.exposed.sql.transactions.transaction
import org.jetbrains.exposed.sql.vendors.currentDialect
import org.joda.time.DateTimeZone
import java.util.*
import kotlin.concurrent.thread

enum class TestDB(val connection: String, val driver: String, val user: String = "root", val pass: String = "",
                  val beforeConnection: () -> Unit = {}, val afterTestFinished: () -> Unit = {}) {
    H2("jdbc:h2:mem:regular", "org.h2.Driver"),
    H2_MYSQL("jdbc:h2:mem:test;MODE=MySQL", "org.h2.Driver", beforeConnection = {
        Mode.getInstance("MySQL").convertInsertNullToZero = false
    }),
    SQLITE("jdbc:sqlite:file:test?mode=memory&cache=shared", "org.sqlite.JDBC"),
    MYSQL("jdbc:mysql:mxj://localhost:12345/testdb1?createDatabaseIfNotExist=true&server.initialize-user=false&user=root&password=", "com.mysql.jdbc.Driver",
            beforeConnection = { System.setProperty(Files.USE_TEST_DIR, java.lang.Boolean.TRUE!!.toString()); Files().cleanTestDir(); Unit },
            afterTestFinished = {
                try {
                    val baseDir = Files().tmp(MysqldResource.MYSQL_C_MXJ)
                    ServerLauncherSocketFactory.shutdown(baseDir, null)
                } catch (e: MysqldResourceNotFoundException) {
                    exposedLogger.warn(e.message, e)
                } finally {
                    Files().cleanTestDir()
                }
            }),
    POSTGRESQL("jdbc:postgresql://localhost:12346/template1?user=postgres&password=&lc_messages=en_US.UTF-8", "org.postgresql.Driver",
            beforeConnection = { postgresSQLProcess }, afterTestFinished = { postgresSQLProcess.close() }),
<<<<<<< HEAD
    ORACLE(OracleDialect, driver = "oracle.jdbc.OracleDriver", user = "ExposedTest", pass = "12345",
            connection = ("jdbc:oracle:thin:@//${System.getProperty("exposed.test.oracle.host", "localhost")}" +
                        ":${System.getProperty("exposed.test.oracle.port", "1521")}/xe"),
=======
    ORACLE(driver = "oracle.jdbc.OracleDriver", user = "ExposedTest", pass = "12345",
            connection = ("jdbc:oracle:thin:@//${System.getProperty("exposed.test.oracle.host", "localhost")}" +
                        ":${System.getProperty("exposed.test.oracle.port", "32774")}/xe"),
>>>>>>> f69d3057
            beforeConnection = {
                Locale.setDefault(Locale.ENGLISH)
                Database.connect(ORACLE.connection, user = "sys as sysdba", password = "oracle", driver = ORACLE.driver)
                transaction(java.sql.Connection.TRANSACTION_READ_COMMITTED, 1) {
                    try {
                        exec("DROP USER ExposedTest CASCADE")
                    } catch (e: Exception) { // ignore
                        exposedLogger.warn("Exception on deleting ExposedTest user", e)
                    }

                    exec("CREATE USER ExposedTest IDENTIFIED BY 12345 DEFAULT TABLESPACE system QUOTA UNLIMITED ON system")
                    exec("grant all privileges to ExposedTest IDENTIFIED BY 12345")
                    exec("grant dba to ExposedTest IDENTIFIED BY 12345")
                }
                Unit
            }),
    SQLSERVER(SQLServerDialect, "jdbc:sqlserver://${System.getProperty("exposed.test.sqlserver.host", "localhost")}" +
            ":${System.getProperty("exposed.test.sqlserver.port", "1433")}",
            "com.microsoft.sqlserver.jdbc.SQLServerDriver", "SA", "yourStrong(!)Password");

    companion object {
        fun enabledInTests(): List<TestDB> {
<<<<<<< HEAD
            val concreteDialects = System.getProperty("exposed.test.dialects","h2,sqlite,mysql,postgresql").let {
=======
            val embeddedTests = (TestDB.values().toList() - ORACLE).joinToString()
            val concreteDialects = System.getProperty("exposed.test.dialects", embeddedTests).let {
>>>>>>> f69d3057
                if (it == "") emptyList()
                else it.split(',').map { it.trim().toUpperCase() }
            }
            return values().filter { concreteDialects.isEmpty() || it.name in concreteDialects }
        }
    }
}

private val registeredOnShutdown = HashSet<TestDB>()

private val postgresSQLProcess by lazy {
//    val locale = if (PlatformUtil.isWindows()) "american_usa" else "en_US.UTF-8"
    EmbeddedPostgres.builder()
        .setPgBinaryResolver{ system, _ ->
            EmbeddedPostgres::class.java.getResourceAsStream("/postgresql-$system-x86_64.txz")
        }/*.setLocaleConfig("locale", locale)*/
        .setPort(12346).start()
}

abstract class DatabaseTestsBase {
    fun withDb(dbSettings: TestDB, statement: Transaction.() -> Unit) {
        if (dbSettings !in TestDB.enabledInTests())  {
            exposedLogger.warn("$dbSettings is not enabled for being used in tests", RuntimeException())
            return
        }
        TimeZone.setDefault(TimeZone.getTimeZone("UTC"))
        DateTimeZone.setDefault(DateTimeZone.UTC)

        if (dbSettings !in registeredOnShutdown) {
            dbSettings.beforeConnection()
            Runtime.getRuntime().addShutdownHook(thread(false ){ dbSettings.afterTestFinished() })
            registeredOnShutdown += dbSettings
        }

        val database = Database.connect(dbSettings.connection, user = dbSettings.user, password = dbSettings.pass, driver = dbSettings.driver)

        transaction(database.metadata.defaultTransactionIsolation, 1) {
            statement()
        }
    }

    fun withDb(excludeSettings: List<TestDB> = emptyList(), statement: Transaction.() -> Unit) {
        (TestDB.enabledInTests() - excludeSettings).forEach {
            withDb(it, statement)
        }
    }

    fun withTables (excludeSettings: List<TestDB>, vararg tables: Table, statement: Transaction.() -> Unit) {
        (TestDB.enabledInTests() - excludeSettings).forEach {
            withDb(it) {
                SchemaUtils.create(*tables)
                try {
                    statement()
                    commit() // Need commit to persist data before drop tables
                } finally {
                    SchemaUtils.drop(*tables)
<<<<<<< HEAD
                    commit()
=======
>>>>>>> f69d3057
                }
            }
        }
    }

    fun withTables (vararg tables: Table, statement: Transaction.() -> Unit) = withTables(excludeSettings = emptyList(), tables = *tables, statement = statement)

    fun <T>Transaction.assertEquals(exp: T, act: T) = kotlin.test.assertEquals(exp, act, "Failed on ${currentDialect.name}")
    fun <T>Transaction.assertEquals(exp: T, act: List<T>) = kotlin.test.assertEquals(exp, act.single(), "Failed on ${currentDialect.name}")
}<|MERGE_RESOLUTION|>--- conflicted
+++ resolved
@@ -34,15 +34,9 @@
             }),
     POSTGRESQL("jdbc:postgresql://localhost:12346/template1?user=postgres&password=&lc_messages=en_US.UTF-8", "org.postgresql.Driver",
             beforeConnection = { postgresSQLProcess }, afterTestFinished = { postgresSQLProcess.close() }),
-<<<<<<< HEAD
-    ORACLE(OracleDialect, driver = "oracle.jdbc.OracleDriver", user = "ExposedTest", pass = "12345",
+    ORACLE(driver = "oracle.jdbc.OracleDriver", user = "ExposedTest", pass = "12345",
             connection = ("jdbc:oracle:thin:@//${System.getProperty("exposed.test.oracle.host", "localhost")}" +
                         ":${System.getProperty("exposed.test.oracle.port", "1521")}/xe"),
-=======
-    ORACLE(driver = "oracle.jdbc.OracleDriver", user = "ExposedTest", pass = "12345",
-            connection = ("jdbc:oracle:thin:@//${System.getProperty("exposed.test.oracle.host", "localhost")}" +
-                        ":${System.getProperty("exposed.test.oracle.port", "32774")}/xe"),
->>>>>>> f69d3057
             beforeConnection = {
                 Locale.setDefault(Locale.ENGLISH)
                 Database.connect(ORACLE.connection, user = "sys as sysdba", password = "oracle", driver = ORACLE.driver)
@@ -59,18 +53,14 @@
                 }
                 Unit
             }),
-    SQLSERVER(SQLServerDialect, "jdbc:sqlserver://${System.getProperty("exposed.test.sqlserver.host", "localhost")}" +
+    SQLSERVER("jdbc:sqlserver://${System.getProperty("exposed.test.sqlserver.host", "localhost")}" +
             ":${System.getProperty("exposed.test.sqlserver.port", "1433")}",
             "com.microsoft.sqlserver.jdbc.SQLServerDriver", "SA", "yourStrong(!)Password");
 
     companion object {
         fun enabledInTests(): List<TestDB> {
-<<<<<<< HEAD
-            val concreteDialects = System.getProperty("exposed.test.dialects","h2,sqlite,mysql,postgresql").let {
-=======
-            val embeddedTests = (TestDB.values().toList() - ORACLE).joinToString()
+            val embeddedTests = (TestDB.values().toList() - ORACLE - SQLSERVER).joinToString()
             val concreteDialects = System.getProperty("exposed.test.dialects", embeddedTests).let {
->>>>>>> f69d3057
                 if (it == "") emptyList()
                 else it.split(',').map { it.trim().toUpperCase() }
             }
@@ -127,10 +117,7 @@
                     commit() // Need commit to persist data before drop tables
                 } finally {
                     SchemaUtils.drop(*tables)
-<<<<<<< HEAD
                     commit()
-=======
->>>>>>> f69d3057
                 }
             }
         }
