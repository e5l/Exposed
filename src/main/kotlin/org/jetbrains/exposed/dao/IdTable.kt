package org.jetbrains.exposed.dao

import org.jetbrains.exposed.sql.Column
import org.jetbrains.exposed.sql.Table

<<<<<<< HEAD
abstract class IdTable<T:Any>(name: String=""): Table(name) {
=======
abstract class IdTable<T:Comparable<T>>(name: String): Table(name) {
>>>>>>> 6e198891
    abstract val id : Column<EntityID<T>>

}<|MERGE_RESOLUTION|>--- conflicted
+++ resolved
@@ -3,11 +3,7 @@
 import org.jetbrains.exposed.sql.Column
 import org.jetbrains.exposed.sql.Table
 
-<<<<<<< HEAD
-abstract class IdTable<T:Any>(name: String=""): Table(name) {
-=======
-abstract class IdTable<T:Comparable<T>>(name: String): Table(name) {
->>>>>>> 6e198891
+abstract class IdTable<T:Comparable<T>>(name: String=""): Table(name) {
     abstract val id : Column<EntityID<T>>
 
 }