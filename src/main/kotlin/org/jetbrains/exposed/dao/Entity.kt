--- conflicted
+++ resolved
@@ -194,12 +194,8 @@
         return factory.findById(id) ?: error("Cannot find ${factory.table.tableName} WHERE id=$id")
     }
 
-<<<<<<< HEAD
-    operator fun <RID:Any, T: Entity<RID>> Reference<RID, T>.setValue(o: Entity<ID>, desc: KProperty<*>, value: T) {
+    operator fun <RID:Comparable<RID>, T: Entity<RID>> Reference<RID, T>.setValue(o: Entity<ID>, desc: KProperty<*>, value: T) {
         if (db != value.db) error("Can't link entities from different databases.")
-=======
-    operator fun <RID:Comparable<RID>, T: Entity<RID>> Reference<RID, T>.setValue(o: Entity<ID>, desc: KProperty<*>, value: T) {
->>>>>>> 6e198891
         value.id.value // flush before creating reference on it
         reference.setValue(o, desc, value.id)
     }
@@ -207,12 +203,8 @@
     operator fun <RID:Comparable<RID>, T: Entity<RID>> OptionalReference<RID, T>.getValue(o: Entity<ID>, desc: KProperty<*>): T? =
             reference.getValue(o, desc)?.let{factory.findById(it)}
 
-<<<<<<< HEAD
-    operator fun <RID:Any, T: Entity<RID>> OptionalReference<RID, T>.setValue(o: Entity<ID>, desc: KProperty<*>, value: T?) {
+    operator fun <RID:Comparable<RID>, T: Entity<RID>> OptionalReference<RID, T>.setValue(o: Entity<ID>, desc: KProperty<*>, value: T?) {
         if (value != null && db != value.db) error("Can't link entities from different databases.")
-=======
-    operator fun <RID:Comparable<RID>, T: Entity<RID>> OptionalReference<RID, T>.setValue(o: Entity<ID>, desc: KProperty<*>, value: T?) {
->>>>>>> 6e198891
         value?.id?.value // flush before creating reference on it
         reference.setValue(o, desc, value?.id)
     }
