package org.jetbrains.exposed.dao

import org.jetbrains.exposed.dao.exceptions.EntityNotFoundException
import org.jetbrains.exposed.dao.id.EntityID
import org.jetbrains.exposed.dao.id.IdTable
import org.jetbrains.exposed.sql.*
import org.jetbrains.exposed.sql.transactions.TransactionManager
import java.util.concurrent.ConcurrentHashMap
import kotlin.properties.ReadOnlyProperty
import kotlin.reflect.KClass
import kotlin.reflect.full.primaryConstructor
import kotlin.sequences.Sequence
import kotlin.sequences.any
import kotlin.sequences.filter

@Suppress("UNCHECKED_CAST", "UnnecessaryAbstractClass", "TooManyFunctions")
abstract class EntityClass<ID : Comparable<ID>, out T : Entity<ID>>(val table: IdTable<ID>, entityType: Class<T>? = null) {
    internal val klass: Class<*> = entityType ?: javaClass.enclosingClass as Class<T>
    private val ctor = klass.kotlin.primaryConstructor!!

    operator fun get(id: EntityID<ID>): T = findById(id) ?: throw EntityNotFoundException(id, this)

    operator fun get(id: ID): T = get(DaoEntityID(id, table))

    protected open fun warmCache(): EntityCache = TransactionManager.current().entityCache

    /**
     * Get an entity by its [id].
     *
     * @param id The id of the entity
     *
     * @return The entity that has this id or null if no entity was found.
     */
    fun findById(id: ID): T? = findById(DaoEntityID(id, table))

    /**
     * Get an entity by its [id].
     *
     * @param id The id of the entity
     *
     * @return The entity that has this id or null if no entity was found.
     */
    open fun findById(id: EntityID<ID>): T? = testCache(id) ?: find { table.id eq id }.firstOrNull()

    /**
     * Reloads entity fields from database as new object.
     * @param flush whether pending entity changes should be flushed previously
     */
    fun reload(entity: Entity<ID>, flush: Boolean = false): T? {
        if (flush) {
            if (entity.isNewEntity()) {
                TransactionManager.current().entityCache.flushInserts(table)
            } else {
                entity.flush()
            }
        }
        removeFromCache(entity)
        return findById(entity.id)
    }

    internal open fun invalidateEntityInCache(o: Entity<ID>) {
        val entityAlreadyFlushed = o.id._value != null
        val sameDatabase = TransactionManager.current().db == o.db
        if (entityAlreadyFlushed && sameDatabase) {
            val currentEntityInCache = testCache(o.id)
            if (currentEntityInCache == null) {
                get(o.id) // Check that entity is still exists in database
                warmCache().store(o)
            } else if (currentEntityInCache !== o) {
                exposedLogger.error(
                    "Entity instance in cache differs from the provided: ${o::class.simpleName} with ID ${o.id.value}. " +
                        "Changes on entity could be missed."
                )
            }
        }
    }

    fun testCache(id: EntityID<ID>): T? = warmCache().find(this, id)

    fun testCache(cacheCheckCondition: T.() -> Boolean): Sequence<T> = warmCache().findAll(this).asSequence().filter { it.cacheCheckCondition() }

    fun removeFromCache(entity: Entity<ID>) {
        val cache = warmCache()
        cache.remove(table, entity)
        cache.referrers.forEach { (col, referrers) ->
            // Remove references from entity to other entities
            referrers.remove(entity.id)

            // Remove references from other entities to this entity
            if (col.table == table) {
                with(entity) { col.lookup() }?.let { referrers.remove(it as EntityID<*>) }
            }
        }
    }

    open fun forEntityIds(ids: List<EntityID<ID>>): SizedIterable<T> {
        val distinctIds = ids.distinct()
        if (distinctIds.isEmpty()) return emptySized()

        val cached = distinctIds.mapNotNull { testCache(it) }

        if (cached.size == distinctIds.size) {
            return SizedCollection(cached)
        }

        return wrapRows(searchQuery(Op.build { table.id inList distinctIds }))
    }

    fun forIds(ids: List<ID>): SizedIterable<T> = forEntityIds(ids.map { DaoEntityID(it, table) })

    fun wrapRows(rows: SizedIterable<ResultRow>): SizedIterable<T> = rows mapLazy {
        wrapRow(it)
    }

    fun wrapRows(rows: SizedIterable<ResultRow>, alias: Alias<IdTable<*>>) = rows mapLazy {
        wrapRow(it, alias)
    }

    fun wrapRows(rows: SizedIterable<ResultRow>, alias: QueryAlias) = rows mapLazy {
        wrapRow(it, alias)
    }

    @Suppress("MemberVisibilityCanBePrivate")
    fun wrapRow(row: ResultRow): T {
        val entity = wrap(row[table.id], row)
        if (entity._readValues == null) {
            entity._readValues = row
        }

        return entity
    }

    fun wrapRow(row: ResultRow, alias: Alias<IdTable<*>>): T {
        require(alias.delegate == table) { "Alias for a wrong table ${alias.delegate.tableName} while ${table.tableName} expected" }
        val newFieldsMapping = row.fieldIndex.mapNotNull { (exp, _) ->
            val column = exp as? Column<*>
            val value = row[exp]
            val originalColumn = column?.let { alias.originalColumn(it) }
            when {
                originalColumn != null -> originalColumn to value
                column?.table == alias.delegate -> null
                else -> exp to value
            }
        }.toMap()
        return wrapRow(ResultRow.createAndFillValues(newFieldsMapping))
    }

    fun wrapRow(row: ResultRow, alias: QueryAlias): T {
        require(alias.columns.any { (it.table as Alias<*>).delegate == table }) { "QueryAlias doesn't have any column from ${table.tableName} table" }
        val originalColumns = alias.query.set.source.columns
        val newFieldsMapping = row.fieldIndex.mapNotNull { (exp, _) ->
            val value = row[exp]
            when {
                exp is Column && exp.table is Alias<*> -> {
                    val delegate = (exp.table as Alias<*>).delegate
                    val column = originalColumns.single {
                        delegate == it.table && exp.name == it.name
                    }
                    column to value
                }
                exp is Column && exp.table == table -> null
                else -> exp to value
            }
        }.toMap()
        return wrapRow(ResultRow.createAndFillValues(newFieldsMapping))
    }

    open fun all(): SizedIterable<T> = wrapRows(table.selectAll().notForUpdate())

    /**
     * Get all the entities that conform to the [op] statement.
     *
     * @param op The statement to select the entities for. The statement must be of boolean type.
     *
     * @return All the entities that conform to the [op] statement.
     */
    fun find(op: Op<Boolean>): SizedIterable<T> {
        warmCache()
        return wrapRows(searchQuery(op))
    }

    /**
     * Get all the entities that conform to the [op] statement.
     *
     * @param op The statement to select the entities for. The statement must be of boolean type.
     *
     * @return All the entities that conform to the [op] statement.
     */
    fun find(op: SqlExpressionBuilder.() -> Op<Boolean>): SizedIterable<T> = find(SqlExpressionBuilder.op())

    fun findWithCacheCondition(cacheCheckCondition: T.() -> Boolean, op: SqlExpressionBuilder.() -> Op<Boolean>): Sequence<T> {
        val cached = testCache(cacheCheckCondition)
        return if (cached.any()) cached else find(op).asSequence()
    }

    open val dependsOnTables: ColumnSet get() = table
    open val dependsOnColumns: List<Column<out Any?>> get() = dependsOnTables.columns

    open fun searchQuery(op: Op<Boolean>): Query =
        dependsOnTables.slice(dependsOnColumns).select { op }.setForUpdateStatus()

    /**
     * Count the amount of entities that conform to the [op] statement.
     *
     * @param op The statement to count the entities for. The statement must be of boolean type.
     *
     * @return The amount of entities that conform to the [op] statement.
     */
    fun count(op: Op<Boolean>? = null): Long {
        val countExpression = table.id.count()
        val query = table.slice(countExpression).selectAll().notForUpdate()
        op?.let { query.adjustWhere { op } }
        return query.first()[countExpression]
    }

    protected open fun createInstance(entityId: EntityID<ID>, row: ResultRow?): T = ctor.call(entityId) as T

    fun wrap(id: EntityID<ID>, row: ResultRow?): T {
        val transaction = TransactionManager.current()
        return transaction.entityCache.find(this, id) ?: createInstance(id, row).also { new ->
            new.klass = this
            new.db = transaction.db
            warmCache().store(this, new)
        }
    }

    /**
     * Create a new entity with the fields that are set in the [init] block. The id will be automatically set.
     *
     * @param init The block where the entities' fields can be set.
     *
     * @return The entity that has been created.
     */
    open fun new(init: T.() -> Unit) = new(null, init)

    /**
     * Create a new entity with the fields that are set in the [init] block and with a set [id].
     *
     * @param id The id of the entity. Set this to null if it should be automatically generated.
     * @param init The block where the entities' fields can be set.
     *
     * @return The entity that has been created.
     */
    open fun new(id: ID?, init: T.() -> Unit): T {
        val entityId = if (id == null && table.id.defaultValueFun != null) {
            table.id.defaultValueFun!!()
        } else {
            DaoEntityID(id, table)
        }
        val prototype: T = createInstance(entityId, null)
        prototype.klass = this
        prototype.db = TransactionManager.current().db
        prototype._readValues = ResultRow.createAndFillDefaults(dependsOnColumns)
        if (entityId._value != null) {
            prototype.writeValues[table.id as Column<Any?>] = entityId
            warmCache().scheduleInsert(this, prototype)
        }
        prototype.init()
        if (entityId._value == null) {
            val readValues = prototype._readValues!!
            val writeValues = prototype.writeValues
            table.columns.filter { col ->
                col.defaultValueFun != null && col !in writeValues && readValues.hasValue(col)
            }.forEach { col ->
                writeValues[col as Column<Any?>] = readValues[col]
            }
            warmCache().scheduleInsert(this, prototype)
            check(prototype in warmCache().inserts[this.table]!!)
        }
        return prototype
    }

    inline fun view(op: SqlExpressionBuilder.() -> Op<Boolean>) = View(SqlExpressionBuilder.op(), this)

    private val refDefinitions = HashMap<Pair<Column<*>, KClass<*>>, Any>()

    private inline fun <reified R : Any> registerRefRule(column: Column<*>, ref: () -> R): R =
        refDefinitions.getOrPut(column to R::class, ref) as R

    infix fun <REF : Comparable<REF>> referencedOn(column: Column<REF>) = registerRefRule(column) { Reference(column, this) }

    infix fun <REF : Comparable<REF>> optionalReferencedOn(column: Column<REF?>) = registerRefRule(column) { OptionalReference(column, this) }

    infix fun <TargetID : Comparable<TargetID>, Target : Entity<TargetID>, REF : Comparable<REF>> EntityClass<TargetID, Target>.backReferencedOn(
        column: Column<REF>
    ):
        ReadOnlyProperty<Entity<ID>, Target> = registerRefRule(column) { BackReference(column, this) }

    @JvmName("backReferencedOnOpt")
    infix fun <TargetID : Comparable<TargetID>, Target : Entity<TargetID>, REF : Comparable<REF>> EntityClass<TargetID, Target>.backReferencedOn(
        column: Column<REF?>
    ):
        ReadOnlyProperty<Entity<ID>, Target> = registerRefRule(column) { BackReference(column, this) }

    infix fun <TargetID : Comparable<TargetID>, Target : Entity<TargetID>, REF : Comparable<REF>> EntityClass<TargetID, Target>.optionalBackReferencedOn(
        column: Column<REF>
    ) =
        registerRefRule(column) { OptionalBackReference<TargetID, Target, ID, Entity<ID>, REF>(column as Column<REF?>, this) }

    @JvmName("optionalBackReferencedOnOpt")
    infix fun <TargetID : Comparable<TargetID>, Target : Entity<TargetID>, REF : Comparable<REF>> EntityClass<TargetID, Target>.optionalBackReferencedOn(
        column: Column<REF?>
    ) =
        registerRefRule(column) { OptionalBackReference<TargetID, Target, ID, Entity<ID>, REF>(column, this) }

    infix fun <TargetID : Comparable<TargetID>, Target : Entity<TargetID>, REF : Comparable<REF>> EntityClass<TargetID, Target>.referrersOn(column: Column<REF>) =
        registerRefRule(column) { Referrers<ID, Entity<ID>, TargetID, Target, REF>(column, this, true) }

    fun <TargetID : Comparable<TargetID>, Target : Entity<TargetID>, REF : Comparable<REF>> EntityClass<TargetID, Target>.referrersOn(
        column: Column<REF>,
        cache: Boolean
    ) =
        registerRefRule(column) { Referrers<ID, Entity<ID>, TargetID, Target, REF>(column, this, cache) }

    infix fun <TargetID : Comparable<TargetID>, Target : Entity<TargetID>, REF : Comparable<REF>> EntityClass<TargetID, Target>.optionalReferrersOn(
        column: Column<REF?>
    ) =
        registerRefRule(column) { OptionalReferrers<ID, Entity<ID>, TargetID, Target, REF>(column, this, true) }

    fun <TargetID : Comparable<TargetID>, Target : Entity<TargetID>, REF : Comparable<REF>> EntityClass<TargetID, Target>.optionalReferrersOn(
        column: Column<REF?>,
        cache: Boolean = false
    ) =
        registerRefRule(column) { OptionalReferrers<ID, Entity<ID>, TargetID, Target, REF>(column, this, cache) }

    fun <TColumn : Any?, TReal : Any?> Column<TColumn>.transform(
        toColumn: (TReal) -> TColumn,
        toReal: (TColumn) -> TReal
    ): ColumnWithTransform<TColumn, TReal> = ColumnWithTransform(this, toColumn, toReal)

    private fun Query.setForUpdateStatus(): Query = if (this@EntityClass is ImmutableEntityClass<*, *>) this.notForUpdate() else this

    @Suppress("CAST_NEVER_SUCCEEDS")
    fun <SID> warmUpOptReferences(references: List<SID>, refColumn: Column<SID?>, forUpdate: Boolean? = null): List<T> =
        warmUpReferences(references, refColumn as Column<SID>, forUpdate)

    fun <SID> warmUpReferences(references: List<SID>, refColumn: Column<SID>, forUpdate: Boolean? = null): List<T> {
        val parentTable = refColumn.referee?.table as? IdTable<*>
        requireNotNull(parentTable) { "RefColumn should have reference to IdTable" }
        if (references.isEmpty()) return emptyList()
        val distinctRefIds = references.distinct()
        val cache = TransactionManager.current().entityCache
        if (refColumn.columnType is EntityIDColumnType<*>) {
            refColumn as Column<EntityID<*>>
            distinctRefIds as List<EntityID<ID>>
            val toLoad = distinctRefIds.filter {
                cache.referrers[refColumn]?.containsKey(it)?.not() ?: true
            }
            if (toLoad.isNotEmpty()) {
                val findQuery = find { refColumn inList toLoad }
                val entities = when (forUpdate) {
                    true -> findQuery.forUpdate()
                    false -> findQuery.notForUpdate()
                    else -> findQuery
                }.toList()

                val result = entities.groupBy { it.readValues[refColumn] }

                distinctRefIds.forEach { id ->
                    cache.getOrPutReferrers(id, refColumn) { result[id]?.let { SizedCollection(it) } ?: emptySized<T>() }
                }
            }

            return distinctRefIds.flatMap { cache.referrers[it]?.get(refColumn)?.toList().orEmpty() } as List<T>
        } else {
            val baseQuery = searchQuery(Op.build { refColumn inList distinctRefIds })
            val finalQuery = if (parentTable.id in baseQuery.set.fields) {
                baseQuery
            } else {
                baseQuery.adjustSlice { slice(this.fields + parentTable.id) }
                    .adjustColumnSet { innerJoin(parentTable, { refColumn }, { refColumn.referee!! }) }
            }

            val findQuery = wrapRows(finalQuery)
            val entities = when (forUpdate) {
                true -> findQuery.forUpdate()
                false -> findQuery.notForUpdate()
                else -> findQuery
            }.toList().distinct()

            entities.groupBy { it.readValues[parentTable.id] }.forEach { (id, values) ->
                cache.getOrPutReferrers(id, refColumn) { SizedCollection(values) }
            }
            return entities
        }
    }

    fun warmUpLinkedReferences(references: List<EntityID<*>>, linkTable: Table, forUpdate: Boolean? = null): List<T> {
        if (references.isEmpty()) return emptyList()
        val distinctRefIds = references.distinct()
        val sourceRefColumn = linkTable.columns.singleOrNull { it.referee == references.first().table.id } as? Column<EntityID<*>>
            ?: error("Can't detect source reference column")
        val targetRefColumn =
            linkTable.columns.singleOrNull { it.referee == table.id } as? Column<EntityID<*>> ?: error("Can't detect target reference column")

        val transaction = TransactionManager.current()

<<<<<<< HEAD
        val inCache = transaction.entityCache.referrers[sourceRefColumn] ?: emptyMap()
=======
        val inCache = transaction.entityCache.referrers.filter { it.key in distinctRefIds && sourceRefColumn in it.value }
            .mapValues { it.value[sourceRefColumn]!! }
>>>>>>> d70a1659
        val loaded = (distinctRefIds - inCache.keys).takeIf { it.isNotEmpty() }?.let { idsToLoad ->
            val alreadyInJoin = (dependsOnTables as? Join)?.alreadyInJoin(linkTable) ?: false
            val entityTables = if (alreadyInJoin) dependsOnTables else dependsOnTables.join(linkTable, JoinType.INNER, targetRefColumn, table.id)

            val columns = (
                dependsOnColumns + (if (!alreadyInJoin) linkTable.columns else emptyList()) -
                    sourceRefColumn
                ).distinct() + sourceRefColumn

            val query = entityTables.slice(columns).select { sourceRefColumn inList idsToLoad }
            val entitiesWithRefs = when (forUpdate) {
                true -> query.forUpdate()
                false -> query.notForUpdate()
                else -> query
            }.map { it[sourceRefColumn] to wrapRow(it) }

            val groupedBySourceId = entitiesWithRefs.groupBy { it.first }.mapValues { it.value.map { it.second } }

            idsToLoad.forEach {
                transaction.entityCache.getOrPutReferrers(it, sourceRefColumn) { SizedCollection(groupedBySourceId[it] ?: emptyList()) }
            }
            entitiesWithRefs.map { it.second }
        }
        return inCache.values.flatMap { it.toList() as List<T> } + loaded.orEmpty()
    }

    fun <ID : Comparable<ID>, T : Entity<ID>> isAssignableTo(entityClass: EntityClass<ID, T>) = entityClass.klass.isAssignableFrom(klass)
}

abstract class ImmutableEntityClass<ID : Comparable<ID>, out T : Entity<ID>>(table: IdTable<ID>, entityType: Class<T>? = null) :
    EntityClass<ID, T>(table, entityType) {
    open fun <T> forceUpdateEntity(entity: Entity<ID>, column: Column<T>, value: T) {
        table.update({ table.id eq entity.id }) {
            it[column] = value
        }

        /* Evict the entity from the current transaction entity cache,
           so that the next read of this entity using DAO API would return
           actual data from the DB */

        TransactionManager.currentOrNull()?.entityCache?.remove(table, entity)
    }
}

abstract class ImmutableCachedEntityClass<ID : Comparable<ID>, out T : Entity<ID>>(table: IdTable<ID>, entityType: Class<T>? = null) :
    ImmutableEntityClass<ID, T>(table, entityType) {

    private val cacheLoadingState = Key<Any>()
    private var _cachedValues: MutableMap<Database, MutableMap<Any, Entity<*>>> = ConcurrentHashMap()

    override fun invalidateEntityInCache(o: Entity<ID>) {
        warmCache()
    }

    final override fun warmCache(): EntityCache {
        val tr = TransactionManager.current()
        val db = tr.db
        val transactionCache = super.warmCache()
        if (_cachedValues[db] == null) synchronized(this) {
            val cachedValues = _cachedValues[db]
            when {
                cachedValues != null -> {
                } // already loaded in another transaction
                tr.getUserData(cacheLoadingState) != null -> {
                    return transactionCache // prevent recursive call to warmCache() in .all()
                }
                else -> {
                    tr.putUserData(cacheLoadingState, this)
                    super.all().toList() /* force iteration to initialize lazy collection */
                    _cachedValues[db] = transactionCache.data[table] ?: mutableMapOf()
                    tr.removeUserData(cacheLoadingState)
                }
            }
        }
        transactionCache.data[table] = _cachedValues[db]!!
        return transactionCache
    }

    override fun all(): SizedIterable<T> = SizedCollection(warmCache().findAll(this))

    @Synchronized
    fun expireCache() {
        if (TransactionManager.isInitialized() && TransactionManager.currentOrNull() != null) {
            _cachedValues.remove(TransactionManager.current().db)
        } else {
            _cachedValues.clear()
        }
    }

    override fun <T> forceUpdateEntity(entity: Entity<ID>, column: Column<T>, value: T) {
        super.forceUpdateEntity(entity, column, value)
        entity._readValues?.set(column, value)
        expireCache()
    }
}<|MERGE_RESOLUTION|>--- conflicted
+++ resolved
@@ -395,12 +395,7 @@
 
         val transaction = TransactionManager.current()
 
-<<<<<<< HEAD
         val inCache = transaction.entityCache.referrers[sourceRefColumn] ?: emptyMap()
-=======
-        val inCache = transaction.entityCache.referrers.filter { it.key in distinctRefIds && sourceRefColumn in it.value }
-            .mapValues { it.value[sourceRefColumn]!! }
->>>>>>> d70a1659
         val loaded = (distinctRefIds - inCache.keys).takeIf { it.isNotEmpty() }?.let { idsToLoad ->
             val alreadyInJoin = (dependsOnTables as? Join)?.alreadyInJoin(linkTable) ?: false
             val entityTables = if (alreadyInJoin) dependsOnTables else dependsOnTables.join(linkTable, JoinType.INNER, targetRefColumn, table.id)
