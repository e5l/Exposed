--- conflicted
+++ resolved
@@ -2,36 +2,20 @@
 
 import org.jetbrains.exposed.dao.id.EntityID
 import org.jetbrains.exposed.dao.id.IdTable
-import org.jetbrains.exposed.sql.Column
-import org.jetbrains.exposed.sql.LazySizedCollection
-import org.jetbrains.exposed.sql.SchemaUtils
-import org.jetbrains.exposed.sql.SizedIterable
-import org.jetbrains.exposed.sql.Table
-import org.jetbrains.exposed.sql.Transaction
-import org.jetbrains.exposed.sql.batchInsert
+import org.jetbrains.exposed.sql.*
 import org.jetbrains.exposed.sql.transactions.transactionScope
-<<<<<<< HEAD
 import java.util.*
 import kotlin.collections.HashMap
-=======
->>>>>>> d70a1659
 
 val Transaction.entityCache: EntityCache by transactionScope { EntityCache(this) }
 
 @Suppress("UNCHECKED_CAST")
 class EntityCache(private val transaction: Transaction) {
-<<<<<<< HEAD
-    internal var flushingEntities by transactionScope { false }
+    private var flushingEntities = false
     internal val data = LinkedHashMap<IdTable<*>, MutableMap<Any, Entity<*>>>()
     internal val inserts = LinkedHashMap<IdTable<*>, MutableSet<Entity<*>>>()
     internal val updates = LinkedHashMap<IdTable<*>, MutableSet<Entity<*>>>()
     internal val referrers = HashMap<Column<*>, MutableMap<EntityID<*>, SizedIterable<*>>>()
-=======
-    private var flushingEntities = false
-    val data = LinkedHashMap<IdTable<*>, MutableMap<Any, Entity<*>>>()
-    val inserts = LinkedHashMap<IdTable<*>, MutableList<Entity<*>>>()
-    val referrers = HashMap<EntityID<*>, MutableMap<Column<*>, SizedIterable<*>>>()
->>>>>>> d70a1659
 
     private fun getMap(f: EntityClass<*, *>): MutableMap<Any, Entity<*>> = getMap(f.table)
 
@@ -39,18 +23,13 @@
         LinkedHashMap()
     }
 
-<<<<<<< HEAD
-    fun <R: Entity<*>> getReferrers(sourceId: EntityID<*>, key: Column<*>): SizedIterable<R>? {
+    fun <R : Entity<*>> getReferrers(sourceId: EntityID<*>, key: Column<*>): SizedIterable<R>? {
         return referrers[key]?.get(sourceId) as? SizedIterable<R>
     }
 
-    fun <ID: Any, R: Entity<ID>> getOrPutReferrers(sourceId: EntityID<*>, key: Column<*>, refs: ()-> SizedIterable<R>): SizedIterable<R> {
-        return referrers.getOrPut(key){ HashMap() }.getOrPut(sourceId) { LazySizedCollection(refs()) } as SizedIterable<R>
+    fun <ID : Any, R : Entity<ID>> getOrPutReferrers(sourceId: EntityID<*>, key: Column<*>, refs: () -> SizedIterable<R>): SizedIterable<R> {
+        return referrers.getOrPut(key) { HashMap() }.getOrPut(sourceId) { LazySizedCollection(refs()) } as SizedIterable<R>
     }
-=======
-    fun <ID : Any, R : Entity<ID>> getOrPutReferrers(sourceId: EntityID<*>, key: Column<*>, refs: () -> SizedIterable<R>): SizedIterable<R> =
-        referrers.getOrPut(sourceId) { HashMap() }.getOrPut(key) { LazySizedCollection(refs()) } as SizedIterable<R>
->>>>>>> d70a1659
 
     fun <ID : Comparable<ID>, T : Entity<ID>> find(f: EntityClass<ID, T>, id: EntityID<ID>): T? =
         getMap(f)[id.value] as T? ?: inserts[f.table]?.firstOrNull { it.id == id } as? T
@@ -69,17 +48,12 @@
         getMap(table).remove(o.id.value)
     }
 
-<<<<<<< HEAD
-    fun <ID:Comparable<ID>, T: Entity<ID>> scheduleInsert(f: EntityClass<ID, T>, o: T) {
+    fun <ID : Comparable<ID>, T : Entity<ID>> scheduleInsert(f: EntityClass<ID, T>, o: T) {
         inserts.getOrPut(f.table) { LinkedIdentityHashSet() }.add(o as Entity<*>)
     }
 
-    fun <ID:Comparable<ID>, T: Entity<ID>> scheduleUpdate(f: EntityClass<ID, T>, o: T) {
+    fun <ID : Comparable<ID>, T : Entity<ID>> scheduleUpdate(f: EntityClass<ID, T>, o: T) {
         updates.getOrPut(f.table) { LinkedIdentityHashSet() }.add(o as Entity<*>)
-=======
-    fun <ID : Comparable<ID>, T : Entity<ID>> scheduleInsert(f: EntityClass<ID, T>, o: T) {
-        inserts.getOrPut(f.table) { arrayListOf() }.add(o as Entity<*>)
->>>>>>> d70a1659
     }
 
     fun flush() {
@@ -87,7 +61,6 @@
     }
 
     private fun updateEntities(idTable: IdTable<*>) {
-<<<<<<< HEAD
         updates.remove(idTable)?.takeIf { it.isNotEmpty() }?.let {
             val updatedEntities = HashSet<Entity<*>>()
             val batch = EntityBatchUpdate(it.first().klass)
@@ -95,28 +68,11 @@
                 if (entity.flush(batch)) {
                     check(entity.klass !is ImmutableEntityClass<*, *>) { "Update on immutable entity ${entity.javaClass.simpleName} ${entity.id}" }
                     updatedEntities.add(entity)
-=======
-        data[idTable]?.let { map ->
-            if (map.isNotEmpty()) {
-                val updatedEntities = HashSet<Entity<*>>()
-                val batch = EntityBatchUpdate(map.values.first().klass)
-                for ((_, entity) in map) {
-                    if (entity.flush(batch)) {
-                        check(entity.klass !is ImmutableEntityClass<*, *>) {
-                            "Update on immutable entity ${entity.javaClass.simpleName} ${entity.id}"
-                        }
-                        updatedEntities.add(entity)
-                    }
-                }
-                executeAsPartOfEntityLifecycle {
-                    batch.execute(transaction)
-                }
-                updatedEntities.forEach {
-                    transaction.registerChange(it.klass, it.id, EntityChangeType.Updated)
->>>>>>> d70a1659
                 }
             }
-            batch.execute(transaction)
+            executeAsPartOfEntityLifecycle {
+                batch.execute(transaction)
+            }
             updatedEntities.forEach {
                 transaction.registerChange(it.klass, it.id, EntityChangeType.Updated)
             }
@@ -148,9 +104,6 @@
     }
 
     internal fun removeTablesReferrers(insertedTables: Collection<Table>) {
-<<<<<<< HEAD
-        referrers.keys.filter { it.table in insertedTables }.forEach { referrers.remove(it) }
-=======
 
         val insertedTablesSet = insertedTables.toSet()
         val tablesToRemove: List<Table> = referrers.values.flatMapTo(HashSet()) { it.keys.map { it.table } }
@@ -162,7 +115,6 @@
         }.forEach {
             referrers.remove(it)
         }
->>>>>>> d70a1659
     }
 
     internal fun flushInserts(table: IdTable<*>) {
